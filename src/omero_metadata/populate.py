--- conflicted
+++ resolved
@@ -776,9 +776,6 @@
         self.shapes_by_id = None
         self._load()
 
-<<<<<<< HEAD
-    def get_image_id_by_name(self, iname, did=None):
-=======
     def resolve_roi(self, column, row, value):
         # Support Dataset table with known ROI IDs
         if self.rois_by_id is None:
@@ -805,8 +802,7 @@
             log.warn('Wrong input type for Shape ID: %s' % value)
             return -1
 
-    def get_image_id_by_name(self, iname, dname=None):
->>>>>>> 2c1b2691
+    def get_image_id_by_name(self, iname, did=None):
         return self.images_by_name[iname].id.val
 
     def get_image_name_by_id(self, iid, did):
